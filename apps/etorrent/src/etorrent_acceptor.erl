--- conflicted
+++ resolved
@@ -4,13 +4,10 @@
 %% then perform the initial part of the handshake. If successful, the
 %% process will spawn a real controller process and hand off the
 %% socket to that process.</p>
-<<<<<<< HEAD
 %% <p>The gen_server acceptor process timeouts immediately and
 %% awaits a handshake. If the handshake comes through, it will do the
 %% initial part of the handshake and then eventually spawn up a
 %% process to continue the peer communication.</p>
-=======
->>>>>>> 56f8a3e9
 %% @end
 -module(etorrent_acceptor).
 
@@ -28,11 +25,8 @@
 -record(state, { listen_socket = none :: none | port(),
                  our_peer_id          :: binary() }).
 
-<<<<<<< HEAD
 %%====================================================================
 
-=======
->>>>>>> 56f8a3e9
 %% @doc Starts the server.
 %% @end
 %% @todo Type of listen socket!
@@ -57,11 +51,7 @@
     {noreply, State}.
 
 %% @private
-<<<<<<< HEAD
-handle_info(timeout, #state { our_peer_id = PeerId} = S) ->
-=======
 handle_info(timeout, #state { our_peer_id = PeerId } = S) ->
->>>>>>> 56f8a3e9
     case gen_tcp:accept(S#state.listen_socket) of
         {ok, Socket} ->
 	    {ok, _Pid} = etorrent_listen_sup:start_child(),
