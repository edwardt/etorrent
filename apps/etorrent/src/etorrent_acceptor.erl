--- conflicted
+++ resolved
@@ -133,13 +133,8 @@
         {value, 0} -> already_enough_connections;
         {value, K} when is_integer(K) ->
 	    {value, PL} = etorrent_table:get_torrent({infohash, InfoHash}),
-<<<<<<< HEAD
-            etorrent_t_sup:add_peer(
+            etorrent_torrent_sup:add_peer(
 	      OurPeerId,
-=======
-            etorrent_torrent_sup:add_peer(
-	      S#state.our_peer_id,
->>>>>>> ab4dd55f
 	      InfoHash,
 	      proplists:get_value(id, PL),
 	      {IP, Port},
