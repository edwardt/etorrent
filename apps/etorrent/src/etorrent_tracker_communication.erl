--- conflicted
+++ resolved
@@ -346,17 +346,11 @@
 		  #state { torrent_id = Id,
 			   info_hash = InfoHash,
 			   peer_id = PeerId }) ->
-<<<<<<< HEAD
     {value, PL} = etorrent_torrent:lookup(Id),
     Uploaded   = proplists:get_value(uploaded, PL),
     Downloaded = proplists:get_value(downloaded, PL),
     Left       = proplists:get_value(left, PL),
-    {ok, Port} = application:get_env(etorrent, port),
-=======
-    {torrent_info, Uploaded, Downloaded, Left} =
-                etorrent_torrent:find(Id),
     Port = etorrent_config:listen_port(),
->>>>>>> 59ec72b7
     Request = [{"info_hash",
                 etorrent_http:build_encoded_form_rfc1738(InfoHash)},
                {"peer_id",
