--- conflicted
+++ resolved
@@ -318,21 +318,6 @@
 %%   the iterator for a pieces we have already chunked and are downloading.
 %%   If found, return the #chunk{} object. Otherwise return 'none'
 %% @end
-<<<<<<< HEAD
--spec find_chunked_chunks(pos_integer(), term(), A) -> A | [#chunk{}].
-find_chunked_chunks(_Id, none, Res) -> Res;
-find_chunked_chunks(Id, {Pn, Next}, Res) ->
-    case etorrent_piece_mgr:is_chunked(Id, Pn) of
-        true ->
-            case ets:lookup(?TAB, {Id, Pn, not_fetched}) of
-                [] ->
-                    find_chunked_chunks(Id, gb_sets:next(Next), found_chunked);
-                Objects ->
-                    Objects
-            end;
-        false ->
-            find_chunked_chunks(Id, gb_sets:next(Next), Res)
-=======
 -spec find_chunked_chunks(pos_integer(), term(), A) -> A | pos_integer().
 find_chunked_chunks(_Id, none, Res) -> Res;
 find_chunked_chunks(Id, {Pn, Iter}, _Res) ->
@@ -341,7 +326,6 @@
 	    find_chunked_chunks(Id, gb_sets:next(Iter), found_chunked);
 	true ->
 	    Pn
->>>>>>> b02cb9de
     end.
 
 update_fetched(Id, Index, {Offset, _Len}) ->
@@ -382,15 +366,6 @@
             pick_chunks(chunkify_piece, {Pid, Id, PieceSet, SoFar, Remaining, none});
         found_chunked ->
             pick_chunks(chunkify_piece, {Pid, Id, PieceSet, SoFar, Remaining, found_chunked});
-<<<<<<< HEAD
-	Selected when is_list(Selected) ->
-	    {ok, {PieceNum, Chunks}, Size} =
-                select_chunks_by_piecenum(Selected, Remaining, Pid),
-            pick_chunks(pick_chunked, {Pid, Id,
-                                       gb_sets:del_element(PieceNum, PieceSet),
-                                       [{PieceNum, Chunks} | SoFar],
-                                       Remaining - Size, Res})
-=======
 	PN when is_integer(PN) ->
 	    case select_chunks_by_piecenum({Id, PN}, Remaining) of
 		{ok, {PieceNum, Chunks}, Size} ->
@@ -402,7 +377,6 @@
 		    %% So somebody else took this, try again
 		    pick_chunks(pick_chunked, {Pid, Id, PieceSet, SoFar, Remaining, Res})
 	    end
->>>>>>> b02cb9de
     end;
 
 %%
@@ -427,29 +401,6 @@
     Shuffled = etorrent_utils:shuffle(Remaining),
     {endgame, lists:sublist(Shuffled, N)}.
 
-<<<<<<< HEAD
-%% @doc Choose up to Max chunks from Selected.
-%%  Will return {ok, {Index, Chunks}, size(Chunks)}.
-%% @end
--spec select_chunks_by_piecenum([#chunk{}], pos_integer(), pid()) ->
-			   {ok, {pos_integer(), term()}, non_neg_integer()}.
-select_chunks_by_piecenum(Selected, Max, Pid) ->
-    %% Get up to Max chunks
-    {Return, _Rest} = etorrent_utils:gsplit(Max, Selected),
-    [H|_] = Return,
-    {Id, Index, _} = H#chunk.idt,
-    %% Assign chunk to us
-    Chunks = [begin
-		  ets:delete_object(?TAB, C),
-		  ets:insert(?TAB,
-			     [C#chunk {
-				idt = {Id, Index, {assigned, Pid}} }]),
-		  C#chunk.chunk
-	      end || C <- Return],
-    {ok, {Index, Chunks}, length(Chunks)}.
-=======
->>>>>>> b02cb9de
-
 -spec pick_chunks_endgame(integer(), gb_set(), integer(), X) -> X | {endgame, [#chunk{}]}.
 pick_chunks_endgame(Id, Set, Remaining, Ret) ->
     case etorrent_torrent:is_endgame(Id) of
