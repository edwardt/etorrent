%%
%% @author Jesper Louis Andersen <jesper.louis.andersen@gmail.com>
%% @doc Chunk manager of a torrent.
%% <p>This module implement a manager of chunks for the etorrent
%% application. When we download from multiple peers, each peer will have
%% different pieces. Say for instance that A has pieces [1,2] while B has
%% [1,3]. In this case, we can download 2 from A, 3 from B and 1 from
%% either of them.</p>
%% <p>The bittorrent protocol, however, does not transfer
%% pieces. Instead it transfers slices of pieces, 16 Kilobytes in size
%% -- mostly to battle the problem that no other message would be able
%% to get through otherwise. We call these slices for "chunks" and it
%% is the responsibility of the chunk_mgr to keep track of chunks that
%% has not been downloaded yet.</p>
%% <p>A chunk must only be downloaded from one peer at a time in order
%% not to waste bandwidth. Thus we keep track of which peer got a
%% chunk at any given time. If the peer dies, a monitor() keeps track
%% of him, so we can give back all pieces.</p>
%% <p>We systematically select pieces for chunking and then serve
%% chunks to peers. We have the invariant chunked ==
%% someone-is-downloading (almost always, there is an exception if a
%% peer is the only one with a piece and that peer dies). The goal is
%% to "close" a piece as fast as possible when it is chunked by
%% downloading all remaining chunks on it. This in turn will trigger a
%% HAVE message to all peers and we can begin serving that piece to others.</p>
%% <p>The selection criteria is this:
%% <ul>
%%   <li>A peer asks for N chunks. See first if there are chunks among
%% the already chunked pieces that can be used for that peer.</li>
%%   <li>If we exhaust all chunk attempts either because none are
%% eligible or all are assigned, we try to find a new piece to chunkify.</li>
%%   <li>If there is a piece we can chunkify, we use that to serve the
%% peer. If not, we report back to the peer if we are interested. We
%% are interested if there was interesting pieces, but the chunks are
%% currently on assignment to other peers. If no interesting pieces
%% are there, we report back we don't have any interest in the peer.</li>
%% </ul></p>
%% <h4>The endgame:</h4>
%% <p>When there are only chunked pieces left (there are no pieces
%% left we haven't begun fetching), we enter <em>endgame mode</em> in
%% which we randomly shuffle the pieces and ask for the same chunks on
%% all peers. As soon as we get in a chunk, we aggressively CANCEL it
%% at all other places, hoping we waste as little bandwidth as
%% possible. Endgame mode in etorrent usually lasts some 10-30 seconds
%% on a torrent.</p>
%% @end
%%-------------------------------------------------------------------
-module(etorrent_chunk_mgr).

-include("types.hrl").
-include("log.hrl").

-include_lib("stdlib/include/ms_transform.hrl").

-behaviour(gen_server).

%% @todo: What pid is the chunk recording pid? Control or SendPid?
%% API
<<<<<<< HEAD
-export([start_link/0, store_chunk/3, putback_chunks/1,
=======
-export([start_link/0, store_chunk/2, putback_chunks/1,
>>>>>>> 0e882e16
         mark_fetched/2, pick_chunks/3,
         new/1, endgame_remove_chunk/3]).

%% gen_server callbacks
-export([init/1, handle_call/3, handle_cast/2, handle_info/2,
         terminate/2, code_change/3]).

%% A mapping containing the chunks tracking
-record(chunk, {idt :: {integer() | '_' | '$1',
			integer() | '_' | '$1',
			not_fetched | fetched | {assigned, pid() | '_'} | '_'},
                chunk :: integer() | {integer() | '_', integer() | '_'} | '_' | '$2'}).

-record(state, { torrent_dict,
	         monitored_peers = gb_sets:empty() }).

-define(SERVER, ?MODULE).
-define(TAB, etorrent_chunk_tbl).
-define(STORE_CHUNK_TIMEOUT, 20).
-define(PICK_CHUNKS_TIMEOUT, 20).


-ignore_xref([{start_link, 0}]).

%%====================================================================
%% @doc Spawn the process and register it.
%% @end
-spec start_link() -> ignore | {ok, pid()} | {error, any()}.
start_link() ->
    gen_server:start_link({local, ?SERVER}, ?MODULE, [], []).

%% @doc Mark a given chunk as fetched.
%% @end
-spec mark_fetched(integer(), {integer(), integer(), integer()}) -> found | assigned.
mark_fetched(Id, {Index, Offset, Len}) ->
    gen_server:call(?SERVER, {mark_fetched, Id, Index, Offset, Len}).

%% @doc Store the chunk in the chunk table.
%%   As a side-effect, check the piece if it is fully fetched.
%% @end
<<<<<<< HEAD
-spec store_chunk(integer(), {integer(), integer(), binary()}, pid()) -> ok.
store_chunk(Id, {Index, Offset, D}, FSPid) ->
    gen_server:cast(?SERVER, {store_chunk, Id, self(), {Index, Offset, D}, FSPid}).
=======
-spec store_chunk(integer(), {integer(), integer(), binary()}) -> ok.
store_chunk(Id, {Index, Offset, D}) ->
    gen_server:cast(?SERVER, {store_chunk, Id, self(), {Index, Offset, D}}).
>>>>>>> 0e882e16

%% @doc Find all chunks assigned to Pid and mark them as not_fetched
%%   This is called by a peer when the remote chokes.
%% @end
-spec putback_chunks(pid()) -> ok.
putback_chunks(Pid) ->
    gen_server:cast(?SERVER, {putback_chunks, Pid}).

%% @doc Remove a chunk in the endgame from its assignment
%% <p>This call forces the removal of a chunk from its assigned pid()
%% in endgame mode. It makes sure we strike out chunks which are being
%% downloaded by other peers than the peer it was originally assigned to.</p>
%% @end.
-spec endgame_remove_chunk(pid(), integer(), {integer(), integer(), integer()}) -> ok.
endgame_remove_chunk(SendPid, Id, {Index, Offset, Len}) ->
    gen_server:call(?SERVER, {endgame_remove_chunk, SendPid, Id, {Index, Offset, Len}},
		    infinity).

%% @doc Return some chunks for downloading.
%% @end
<<<<<<< HEAD
-type chunk_lst1() :: [{integer(), integer(), integer()}].
-type chunk_lst2() :: [{integer(), [#chunk{}]}].
=======
-type chunk_lst() :: [{integer(), [{integer(), integer()}]}].
>>>>>>> 0e882e16
-spec pick_chunks(integer(), unknown | gb_set(), integer()) ->
    none_eligible | not_interested | {ok | endgame, chunk_lst()}.
pick_chunks(_Id, unknown, _N) ->
    none_eligible;
pick_chunks(Id, Set, N) ->
    case pick_chunks(pick_chunked, {self(), Id, Set, [], N, none}) of
	not_interested -> pick_chunks_endgame(Id, Set, N, not_interested);
	{ok, []}       -> pick_chunks_endgame(Id, Set, N, none_eligible);
	{ok, Items}    -> {ok, Items}
    end.

% @doc Request the managing of a new torrent identified by Id
% <p>Note that the calling Pid is tracked as being the owner of the torrent.
% If the calling Pid dies, then the torrent will be assumed stopped</p>
% @end
-spec new(integer()) -> ok.
new(Id) ->
    gen_server:call(?SERVER, {new, Id}, infinity).

%% ----------------------------------------------------------------------

%% @doc Choose up to Max chunks from a given {TorrentID, PieceNum} pair.
%%  Will return {ok, {Index, Chunks}, size(Chunks)}.
%% @end
-spec select_chunks_by_piecenum({pos_integer(), pos_integer()}, pos_integer()) ->
			   {ok, {pos_integer(), term()}, non_neg_integer()} | {error, already_taken}.
select_chunks_by_piecenum({TorrentId, Pn}, Max) ->
    gen_server:call(?SERVER, {select_chunks_by_piecenum, {TorrentId, Pn}, Max},
		    infinity).


%%====================================================================
%% @private
init([]) ->
    random:seed(now()),
    _Tid = ets:new(?TAB, [bag, protected, named_table, {keypos, #chunk.idt}]),
    D = dict:new(),
    {ok, #state{ torrent_dict = D }}.

%% @private
handle_call({new, Id}, {Pid, _Tag}, S) ->
    ManageDict = dict:store(Pid, Id, S#state.torrent_dict),
    _ = erlang:monitor(process, Pid),
    {reply, ok, S#state { torrent_dict = ManageDict }};
handle_call({mark_fetched, Id, Index, Offset, _Len}, _From, S) ->
    case ets:match_object(?TAB, #chunk { idt = {Id, Index, not_fetched},
					 chunk = {Offset, '_'} }) of
	[] -> {reply, assigned, S};
	[Obj] -> ets:delete_object(?TAB, Obj),
		 {reply, found, S}
    end;
%% @todo: If we have an idt with {assigned, pid()}, do we have chunk = Offset?
handle_call({select_chunks_by_piecenum, {Id, Pn}, Max}, {Pid, _Tag}, S) ->
    case ets:lookup(?TAB, {Id, Pn, not_fetched}) of
	[] ->
	    {reply, {error, already_taken}, S};
	Selected when is_list(Selected) ->
	    %% Get up to Max chunks
	    {Return, _Rest} = etorrent_utils:gsplit(Max, Selected),
	    %% Assign chunk to Pid
	    Chunks = [begin
			  ets:delete_object(?TAB, C),
			  ets:insert(?TAB,
				     [C#chunk {
				idt = {Id, Pn, {assigned, Pid}} }]),
			  C#chunk.chunk
		      end || C <- Return],
	    MP = ensure_monitor(Pid, S#state.monitored_peers),
	    {reply,
	     {ok, {Pn, Chunks}, length(Chunks)},
	     S#state { monitored_peers = MP }}
    end;
handle_call({chunkify_piece, {Id, Pn}}, _From, S) ->
    chunkify_piece(Id, Pn),
    {reply, ok, S};
handle_call({endgame_remove_chunk, SendPid, Id, {Index, Offset, _Len}},
            _From, S) ->
    ets:match_delete(?TAB,
		      #chunk { idt = {Id, Index, {assigned, SendPid}},
			       chunk = Offset }),
    {reply, ok, S};
handle_call(_Request, _From, State) ->
    Reply = ok,
    {reply, Reply, State}.

ensure_monitor(Pid, Set) ->
    case gb_sets:is_member(Pid, Set) of
	true ->
	    Set;
	false ->
	    erlang:monitor(process, Pid),
	    gb_sets:add(Pid, Set)
    end.

%% @private
<<<<<<< HEAD
handle_cast({store_chunk, Id, Pid, {Index, Offset, Data}, FSPid}, S) ->
=======
handle_cast({store_chunk, Id, Pid, {Index, Offset, Data}}, S) ->
>>>>>>> 0e882e16
    ok = etorrent_io:write_chunk(Id, Index, Offset, Data),
    %% Add the newly fetched data to the fetched list
    Present = update_fetched(Id, Index, {Offset, byte_size(Data)}),
    %% Update chunk assignment
    update_chunk_assignment(Id, Index, Pid, {Offset, byte_size(Data)}),
    %% Countdown number of missing chunks
    case Present of
        fetched -> ok;
        true    -> ok;
        false   ->
            case etorrent_piece_mgr:decrease_missing_chunks(Id, Index) of
                full -> check_piece(Id, Index);
                X    -> X
            end
    end,
    {noreply, S};
% @todo This only works if {assigned, pid()} has chunks as a 3-tuple
handle_cast({putback_chunks, Pid}, S) ->
    remove_chunks_for_pid(Pid),
    {noreply, S};
handle_cast(Msg, State) ->
    ?WARN([unknown_msg, Msg]),
    {noreply, State}.

%% @private
handle_info({'DOWN', _Ref, process, Pid, _Reason}, S) ->
    case dict:find(Pid, S#state.torrent_dict) of
	{ok, Id} ->
	    clear_torrent_entries(Id),
	    ManageDict = dict:erase(Pid, S#state.torrent_dict),
	    {noreply, S#state { torrent_dict = ManageDict }};
	error ->
	    %% Not found, assume it is a Pid of a process
	    remove_chunks_for_pid(Pid),
	    {noreply, S#state { monitored_peers =
				  gb_sets:del_element(Pid,
						      S#state.monitored_peers) }}
    end;
handle_info(_Info, State) ->
    {noreply, State}.

%% @private
terminate(_Reason, _State) ->
    ok.

%% @private
code_change(_OldVsn, State, _Extra) ->
    {ok, State}.


%%--------------------------------------------------------------------

%% @doc Find all entries for a given torrent file and clear them out
%% @end
clear_torrent_entries(Id) ->
    ets:match_delete(?TAB, #chunk { idt = {Id, '_', '_'}, chunk = '_'}).

%% @doc Find all remaining chunks for a torrent matching PieceSet
%% @end
%% @todo Consider using ets:fun2ms here to parse-transform the matches
-spec find_remaining_chunks(integer(), set()) ->
    [{integer(), integer(), integer()}].
find_remaining_chunks(Id, PieceSet) ->
    %% Note that the chunk table is often very small.
    MatchHeadAssign = #chunk { idt = {Id, '$1', {assigned, '_'}}, chunk = '$2'},
    MatchHeadNotFetch = #chunk { idt = {Id, '$1', not_fetched}, chunk = '$2'},
    RowsA = ets:select(?TAB, [{MatchHeadAssign, [], [{{'$1', '$2'}}]}]),
    RowsN = ets:select(?TAB, [{MatchHeadNotFetch, [], [{{'$1', '$2'}}]}]),
    Eligible = [{PN, Chunk} || {PN, Chunk} <- RowsA ++ RowsN,
                                gb_sets:is_element(PN, PieceSet)],
    [{PN, Os, Sz} || {PN, {Os, Sz}} <- Eligible].

%% @doc Chunkify a new piece.
%%
%%  Find a piece in the PieceSet which has not been chunked
%%  yet and chunk it. Returns either ok if a piece was chunked or none_eligible
%%  if we can't find anything to chunk up in the PieceSet.
%%
%% @end
-spec chunkify_new_piece(integer(), gb_set()) -> {ok, pos_integer()} | none_eligible.
chunkify_new_piece(Id, PieceSet) when is_integer(Id) ->
    case etorrent_piece_mgr:find_new(Id, PieceSet) of
        none -> none_eligible;
        {P, Pn} when is_integer(Pn) ->
	    ok = gen_server:call(?SERVER, {chunkify_piece, {Id, P}},
				 infinity),
	    {ok, Pn}
    end.

%% Check the piece Idx on torrent Id for completion
check_piece(Id, Idx) ->
    _ = spawn_link(etorrent_fs_checker, check_piece_completion, [Id, Idx]),
    ets:match_delete(?TAB, #chunk { idt = {Id, Idx, '_'}, _ = '_'}).


%% @doc Add a chunked piece to the chunk table
%%   Given a PieceNumber, cut it up into chunks and add those
%%   to the chunk table.
%% @end
-spec chunkify_piece(integer(), etorrent:piece_mgr_piece()) -> ok. %% @todo: term() is #piece{}, opaque export it
chunkify_piece(Id, P) ->
    {Id, Idx, Chunks} = etorrent_piece_mgr:chunkify_piece(Id, P),
    ets:insert(?TAB, [#chunk { idt = {Id, Idx, not_fetched}, chunk = CH }
		      || CH <- Chunks]),
    etorrent_torrent:decrease_not_fetched(Id),
    ok.

%% @doc Search for piece chunks to download from a peer
%%   We are given an iterator of the pieces the peer has. We search the
%%   the iterator for a pieces we have already chunked and are downloading.
%%   If found, return the #chunk{} object. Otherwise return 'none'
%% @end
-spec find_chunked_chunks(pos_integer(), term(), A) -> A | pos_integer().
find_chunked_chunks(_Id, none, Res) -> Res;
find_chunked_chunks(Id, {Pn, Iter}, _Res) ->
    case ets:member(?TAB, {Id, Pn, not_fetched}) of
	false ->
	    find_chunked_chunks(Id, gb_sets:next(Iter), found_chunked);
	true ->
	    Pn
    end.

update_fetched(Id, Index, {Offset, _Len}) ->
    case etorrent_piece_mgr:fetched(Id, Index) of
        true -> fetched;
        false ->
	    case ets:match_object(?TAB, #chunk { idt = {Id, Index, fetched},
						 chunk = Offset }) of
		[] ->
		    ets:insert(?TAB,
			       #chunk { idt = {Id, Index, fetched},
					chunk = Offset }),
		    false;
		[_Obj] ->
		    true
	    end
    end.

update_chunk_assignment(Id, Index, Pid,
                        {Offset, _Len}) ->
    ets:match_delete(?TAB, #chunk { idt = {Id, Index, {assigned, Pid}},
				    chunk = {Offset, '_'} }).

%%
%% There are 0 remaining chunks to be desired, return the chunks so far
pick_chunks(_Operation, {_Pid, _Id, _PieceSet, SoFar, 0, _Res}) ->
    {ok, SoFar};
%%
%% Pick chunks from the already chunked pieces
pick_chunks(pick_chunked, Tup = {_, Id, _, _, _, _}) ->
    Candidates = etorrent_piece_mgr:chunked_pieces(Id),
    CandidateSet = gb_sets:from_list(Candidates),
    pick_chunks({pick_among, CandidateSet}, Tup);
pick_chunks({pick_among, CandidateSet}, {Pid, Id, PieceSet, SoFar, Remaining, Res}) ->
    Iter = gb_sets:iterator( gb_sets:intersection(CandidateSet, PieceSet) ),
    case find_chunked_chunks(Id, gb_sets:next(Iter), Res) of
        none ->
            pick_chunks(chunkify_piece, {Pid, Id, PieceSet, SoFar, Remaining, none});
        found_chunked ->
            pick_chunks(chunkify_piece, {Pid, Id, PieceSet, SoFar, Remaining, found_chunked});
	PN when is_integer(PN) ->
	    case select_chunks_by_piecenum({Id, PN}, Remaining) of
		{ok, {PieceNum, Chunks}, Size} ->
		    pick_chunks(pick_chunked, {Pid, Id,
					       gb_sets:del_element(PieceNum, PieceSet),
					       [{PieceNum, Chunks} | SoFar],
					       Remaining - Size, Res});
		{error, already_taken} ->
		    %% So somebody else took this, try again
		    pick_chunks(pick_chunked, {Pid, Id, PieceSet, SoFar, Remaining, Res})
	    end
    end;

%%
%% Find a new piece to chunkify. Give up if no more pieces can be chunkified
pick_chunks(chunkify_piece, {Pid, Id, PieceSet, SoFar, Remaining, Res}) ->
    case chunkify_new_piece(Id, PieceSet) of
        {ok, P} ->
	    CandidateSet = gb_sets:from_list([P]),
            pick_chunks({pick_among, CandidateSet}, {Pid, Id, PieceSet, SoFar, Remaining, Res});
        none_eligible when SoFar =:= [], Res =:= none ->
            not_interested;
        none_eligible when SoFar =:= [], Res =:= found_chunked ->
            {ok, []};
        none_eligible ->
            {ok, SoFar}
    end;
%% Handle the endgame for a torrent gracefully
pick_chunks(endgame, {Id, PieceSet, N}) ->
    Remaining = find_remaining_chunks(Id, PieceSet),
    Shuffled = etorrent_utils:list_shuffle(Remaining),
    Grouped = gather(
		lists:sort(
		  lists:sublist(Shuffled, N))),
    {endgame, etorrent_utils:list_shuffle(Grouped)}.

%% Gather like pieces in the endgame
gather([]) -> [];
gather([{PN, Off, Sz} | R]) ->
    gather(PN, [{Off, Sz}], R).

gather(PN, Item, []) ->
    [{PN, lists:sort(Item)}];
gather(PN, Items, [{PN, Off, Sz} | Next]) ->
    gather(PN, [{Off, Sz} | Items], Next);
gather(PN, Items, [{PN2, Off, Sz} | Next]) ->
    [{PN, lists:sort(Items)} | gather(PN2, [{Off, Sz}], Next)].


-spec pick_chunks_endgame(integer(), gb_set(), integer(), X) -> X | {endgame, [#chunk{}]}.
pick_chunks_endgame(Id, Set, Remaining, Ret) ->
    case etorrent_torrent:is_endgame(Id) of
        false -> Ret; %% No endgame yet
        true -> pick_chunks(endgame, {Id, Set, Remaining})
    end.

remove_chunks_for_pid(Pid) ->
    for_each_chunk(
      Pid,
      fun(C) ->
	      {Id, Idx, _} = C#chunk.idt,
	      ets:insert(?TAB,
			 #chunk { idt = {Id, Idx, not_fetched},
				  chunk = C#chunk.chunk }),
	      ets:delete_object(?TAB, C)
      end).

for_each_chunk(Pid, F) when is_pid(Pid) ->
    MatchHead = #chunk { idt = {'_', '_', {assigned, Pid}}, _ = '_'},
    for_each_chunk(MatchHead, F);
for_each_chunk(MatchHead, F) ->
    Rows = ets:select(?TAB, [{MatchHead, [], ['$_']}]),
    lists:foreach(F, Rows),
    ok.<|MERGE_RESOLUTION|>--- conflicted
+++ resolved
@@ -56,11 +56,7 @@
 
 %% @todo: What pid is the chunk recording pid? Control or SendPid?
 %% API
-<<<<<<< HEAD
--export([start_link/0, store_chunk/3, putback_chunks/1,
-=======
 -export([start_link/0, store_chunk/2, putback_chunks/1,
->>>>>>> 0e882e16
          mark_fetched/2, pick_chunks/3,
          new/1, endgame_remove_chunk/3]).
 
@@ -101,15 +97,9 @@
 %% @doc Store the chunk in the chunk table.
 %%   As a side-effect, check the piece if it is fully fetched.
 %% @end
-<<<<<<< HEAD
--spec store_chunk(integer(), {integer(), integer(), binary()}, pid()) -> ok.
-store_chunk(Id, {Index, Offset, D}, FSPid) ->
-    gen_server:cast(?SERVER, {store_chunk, Id, self(), {Index, Offset, D}, FSPid}).
-=======
 -spec store_chunk(integer(), {integer(), integer(), binary()}) -> ok.
 store_chunk(Id, {Index, Offset, D}) ->
     gen_server:cast(?SERVER, {store_chunk, Id, self(), {Index, Offset, D}}).
->>>>>>> 0e882e16
 
 %% @doc Find all chunks assigned to Pid and mark them as not_fetched
 %%   This is called by a peer when the remote chokes.
@@ -130,12 +120,7 @@
 
 %% @doc Return some chunks for downloading.
 %% @end
-<<<<<<< HEAD
--type chunk_lst1() :: [{integer(), integer(), integer()}].
--type chunk_lst2() :: [{integer(), [#chunk{}]}].
-=======
 -type chunk_lst() :: [{integer(), [{integer(), integer()}]}].
->>>>>>> 0e882e16
 -spec pick_chunks(integer(), unknown | gb_set(), integer()) ->
     none_eligible | not_interested | {ok | endgame, chunk_lst()}.
 pick_chunks(_Id, unknown, _N) ->
@@ -231,11 +216,7 @@
     end.
 
 %% @private
-<<<<<<< HEAD
-handle_cast({store_chunk, Id, Pid, {Index, Offset, Data}, FSPid}, S) ->
-=======
 handle_cast({store_chunk, Id, Pid, {Index, Offset, Data}}, S) ->
->>>>>>> 0e882e16
     ok = etorrent_io:write_chunk(Id, Index, Offset, Data),
     %% Add the newly fetched data to the fetched list
     Present = update_fetched(Id, Index, {Offset, byte_size(Data)}),
