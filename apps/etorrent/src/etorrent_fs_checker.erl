--- conflicted
+++ resolved
@@ -37,7 +37,7 @@
 -spec read_and_check_torrent(integer(), string()) -> {ok, bcode(), binary(), integer()}.
 read_and_check_torrent(Id, Path) ->
     {ok, Torrent, Infohash, Hashes} =
-        initialize_dictionary(Path),
+        initialize_dictionary(Id, Path),
 
     L = length(Hashes),
 
@@ -97,18 +97,12 @@
 
 %% =======================================================================
 
-initialize_dictionary(Path) ->
+initialize_dictionary(Id, Path) ->
     %% Load the torrent
     {ok, Torrent, Files, IH} = load_torrent(Path),
-<<<<<<< HEAD
-    ok = ensure_file_sizes_correct(Files),
+    ok = ensure_file_sizes_correct(Id, Files),
     Hashes = etorrent_metainfo:get_pieces(Torrent),
     {ok, Torrent, IH, Hashes}.
-=======
-    ok = ensure_file_sizes_correct(Id, Files),
-    {ok, FPList, NumPieces} = build_dictionary_on_files(Id, Torrent, Files),
-    {ok, Torrent, IH, FPList, NumPieces}.
->>>>>>> 5dd4ae4e
 
 load_torrent(Path) ->
     Workdir = etorrent_config:work_dir(),
